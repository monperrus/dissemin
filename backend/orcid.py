# -*- encoding: utf-8 -*-

# Dissemin: open access policy enforcement tool
# Copyright (C) 2014 Antonin Delpeuch
#
# This program is free software; you can redistribute it and/or
# modify it under the terms of the GNU General Public License
# as published by the Free Software Foundation; either version 2
# of the License, or (at your option) any later version.
# 
# This program is distributed in the hope that it will be useful,
# but WITHOUT ANY WARRANTY; without even the implied warranty of
# MERCHANTABILITY or FITNESS FOR A PARTICULAR PURPOSE.  See the
# GNU General Public License for more details.
# 
# You should have received a copy of the GNU General Public License
# along with this program; if not, write to the Free Software
# Foundation, Inc., 51 Franklin Street, Fifth Floor, Boston, MA  02110-1301, USA.
#

from __future__ import unicode_literals

#import json, requests
#from requests.exceptions import RequestException
from unidecode import unidecode

from celery import current_task

from django.core.exceptions import ObjectDoesNotExist

from papers.errors import MetadataSourceException
from papers.doi import to_doi
from papers.name import match_names, normalize_name_words, parse_comma_name, name_similarity
from papers.utils import create_paper_fingerprint, iunaccent, tolerant_datestamp_to_datetime, date_from_dateparts, validate_orcid, parse_int
from papers.models import Publication, Paper, Name, OaiSource, OaiRecord
from papers.bibtex import parse_bibtex
from papers.orcid import *

import backend.create
from backend.crossref import fetch_dois, save_doi_metadata, convert_to_name_pair
from backend.name_cache import name_lookup_cache


import requests, json
from datetime import date

orcid_type_to_pubtype = {
        'book':'book',
        'book-chapter':'book-chapter',
        'book-review':'other',
        'dictionary-entry':'reference-entry',
        'dissertation':'thesis',
        'encyclopedia-entry':'reference-entry',
        'edited-book':'book',
        'journal-article':'journal-article',
        'journal-issue':'journal-issue',
        'magazine-article':'other',
        'manual':'other',
        'online-resource':'dataset',
        'newsletter-article':'other',
        'newspaper-article':'other',
        'report':'report',
        'research-tool':'other',
        'supervised-student-publication':'other',
        'test':'other',
        'translation':'other',
        'website':'other',
        'working-paper':'preprint',
        'conference-abstract':'other',
        'conference-paper':'proceedings-article',
        'conference-poster':'poster',
        # Intellectual property section: skipped (-> 'other')
        'data-set':'dataset',
    }

def orcid_to_doctype(typ):
    return orcid_type_to_pubtype.get(typ.lower().replace('_','-').replace(' ','-'), 'other')
    

def affiliate_author_with_orcid(ref_name, orcid, authors):
    """
    Given a reference name and an ORCiD for a researcher, find out which
    author in the list is the most likely to be that author. This function
    is run on author lists of papers listed in the ORCiD record so we expect
    that one of the authors should be the same person as the ORCiD holder.
    This just finds the most similar name and returns the appropriate affiliations
    list (None everywhere except for the most similar name where it is the ORCiD).
    """
    max_sim_idx = None
    max_sim = 0.
    for idx, name in enumerate(authors):
        cur_similarity = name_similarity(name, ref_name) 
        if cur_similarity > max_sim:
            max_sim_idx = idx
            max_sim = cur_similarity
    affiliations = [None]*len(authors)
    if max_sim_idx is not None:
        affiliations[max_sim_idx] = orcid
    return affiliations

<<<<<<< HEAD
def jpath(path, js, default=None):
    def _walk(lst, js):
        if js is None:
            return default
        if lst == []:
            return js
        else:
            return _walk(lst[1:], js.get(lst[0],{} if len(lst) > 1 else default))
    return _walk(path.split('/'), js)

def get_name_from_orcid_profile(profile):
    name_item = jpath('orcid-profile/orcid-bio/personal-details', profile)
    return (jpath('given-names/value', name_item),
            jpath('family-name/value', name_item))


=======
>>>>>>> 2424ca7a
def fetch_orcid_records(id, profile=None):
    """
    Queries ORCiD to retrieve the publications associated with a given ORCiD.

    :param profile: The ORCID profile if it has already been fetched before (format: parsed JSON).
    """
    # Cleanup iD:
    id = validate_orcid(id)
    if id is None:
        raise MetadataSourceException('Invalid ORCiD identifier')

    # Get ORCiD profile
    if profile is None:
<<<<<<< HEAD
        try:
            headers = {'Accept':'application/orcid+json'}
            profile_req = requests.get('http://pub.orcid.org/v1.2/%s/orcid-profile' % id, headers=headers)
            profile = profile_req.json()
        except requests.exceptions.HTTPError:
            raise MetadataSourceException('The ORCiD %s could not be found' % id)
        except ValueError as e:
            raise MetadataSourceException('The ORCiD %s returned invalid JSON.' % id)
=======
        profile = get_orcid_profile(id)
>>>>>>> 2424ca7a

    # Reference name
    ref_name = get_name_from_orcid_profile(profile)

    # curl -H "Accept: application/orcid+json" 'http://pub.orcid.org/v1.2/0000-0002-8612-8827/orcid-works' -L -i
    dois = [] # list of DOIs to fetch
    papers = [] # list of papers created

    # Fetch publications
    pubs = jpath('orcid-profile/orcid-activities/orcid-works/orcid-work', profile)
    for pub in pubs:
        def j(path, default=None):
            return jpath(path, pub, default)

        # DOI
        doi = None
        for extid in j('work-external-identifiers/work-external-identifier', []):
            if extid.get('work-external-identifier-type') == 'DOI':
                doi = to_doi(jpath('work-external-identifier-id/value', extid))
        if doi:
            # If a DOI is available, create the paper using metadata from CrossRef.
            # We don't do it yet, we only store the DOI, so that we can fetch them
            # by batch later.
            dois.append(doi)
            continue

        # Otherwise, extract information from ORCiD

        # Title
        title = j('work-title/title/value')
        if title is None:
            print "Warning: Skipping ORCID publication: no title"
        
        # Type
        doctype = orcid_to_doctype(j('work-type', 'other'))

        # Bibtex
        bibtex = None
        if j('work-citation/work-citation-type') == 'BIBTEX':
            bibtex = j('work-citation/citation')

        # Contributors (ignored for now as they are very often not present)
        #def get_contrib(js):
        #    return {
        #        'orcid':jpath('contributor-orcid', js),
        #        'name': jpath('credit-name/value', js),
        #        }
        #authors = map(get_contrib, j('work-contributors/contributor',[]))

        # Parse bibtex
        if bibtex is None:
            print "Warning: Skipping ORCID publication: no contributors or Bibtex."
            print j('work-citation/work-citation-type')
            continue
        entry = parse_bibtex(bibtex)

        authors = map(name_lookup_cache.lookup, entry['author'])

        # Pubdate
        year = parse_int(j('publication-date/year/value'), 1970)
        month = parse_int(j('publication-date/month/value'), 01)
        day = parse_int(j('publication-date/day/value'), 01)
        pubdate = date(year=year, month=month, day=day)

        # ORCiD internal id
        identifier = j('put-code')

        affiliations = affiliate_author_with_orcid(ref_name, id, entry['author'])

        # Create paper:
        paper = backend.create.get_or_create_paper(title, authors, pubdate, None, 'VISIBLE', affiliations)
        record = OaiRecord.new(
                source=orcid_oai_source,
                identifier=identifier,
                about=paper,
                splash_url='http://orcid.org/'+id,
                pubtype=doctype)

    doi_metadata = fetch_dois(dois)
    for metadata in doi_metadata:
        try:
            paper = save_doi_metadata(metadata)
            authors = map(convert_to_name_pair, metadata['author'])
            affiliations = affiliate_author_with_orcid(ref_name, id, authors)
            paper.update_affiliations(affiliations)
        except ValueError:
            pass

orcid_oai_source, _ = OaiSource.objects.get_or_create(identifier='orcid',
            defaults={'name':'ORCID','oa':False,'priority':1,'default_pubtype':'other'})
<|MERGE_RESOLUTION|>--- conflicted
+++ resolved
@@ -98,25 +98,6 @@
         affiliations[max_sim_idx] = orcid
     return affiliations
 
-<<<<<<< HEAD
-def jpath(path, js, default=None):
-    def _walk(lst, js):
-        if js is None:
-            return default
-        if lst == []:
-            return js
-        else:
-            return _walk(lst[1:], js.get(lst[0],{} if len(lst) > 1 else default))
-    return _walk(path.split('/'), js)
-
-def get_name_from_orcid_profile(profile):
-    name_item = jpath('orcid-profile/orcid-bio/personal-details', profile)
-    return (jpath('given-names/value', name_item),
-            jpath('family-name/value', name_item))
-
-
-=======
->>>>>>> 2424ca7a
 def fetch_orcid_records(id, profile=None):
     """
     Queries ORCiD to retrieve the publications associated with a given ORCiD.
@@ -130,18 +111,7 @@
 
     # Get ORCiD profile
     if profile is None:
-<<<<<<< HEAD
-        try:
-            headers = {'Accept':'application/orcid+json'}
-            profile_req = requests.get('http://pub.orcid.org/v1.2/%s/orcid-profile' % id, headers=headers)
-            profile = profile_req.json()
-        except requests.exceptions.HTTPError:
-            raise MetadataSourceException('The ORCiD %s could not be found' % id)
-        except ValueError as e:
-            raise MetadataSourceException('The ORCiD %s returned invalid JSON.' % id)
-=======
         profile = get_orcid_profile(id)
->>>>>>> 2424ca7a
 
     # Reference name
     ref_name = get_name_from_orcid_profile(profile)
