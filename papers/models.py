--- conflicted
+++ resolved
@@ -1044,13 +1044,8 @@
                     pdf_url)
 
         # We don't search for records with the same identifier yet,
-<<<<<<< HEAD
-        # we will rather catch the exception thrown by the DB 
-        
-=======
         # we will rather catch the exception thrown by the DB
 
->>>>>>> b04b8ba8
         if not match:
             try:
                 # Otherwise create a new record
@@ -1075,12 +1070,8 @@
                         publisher=kwargs.get('publisher'),
                         journal=kwargs.get('journal'),
                         )
-<<<<<<< HEAD
-                record.save()
-=======
                 with transaction.atomic():
                     record.save()
->>>>>>> b04b8ba8
                 return record
             except IntegrityError as e:
                 match = OaiRecord.objects.get(identifier=identifier) 
