# -*- encoding: utf-8 -*-

# Dissemin: open access policy enforcement tool
# Copyright (C) 2014 Antonin Delpeuch
#
# This program is free software; you can redistribute it and/or
# modify it under the terms of the GNU General Public License
# as published by the Free Software Foundation; either version 2
# of the License, or (at your option) any later version.
#
# This program is distributed in the hope that it will be useful,
# but WITHOUT ANY WARRANTY; without even the implied warranty of
# MERCHANTABILITY or FITNESS FOR A PARTICULAR PURPOSE.  See the
# GNU General Public License for more details.
#
# You should have received a copy of the GNU General Public License
# along with this program; if not, write to the Free Software
# Foundation, Inc., 51 Franklin Street, Fifth Floor, Boston, MA  02110-1301, USA.
#


import allauth.account.views
from allauth.socialaccount import providers
from dissemin.settings import UNIVERSITY_BRANDING
from django.conf import settings
from django.conf.urls import include
from django.conf.urls import url
from django.conf.urls.static import static
from django.contrib import admin
from django.contrib.auth import logout
from django.shortcuts import redirect
from django.shortcuts import render
from django.views import generic
from django.views.i18n import javascript_catalog
import django_js_reverse.views

admin.autodiscover()

try:
    import importlib
except ImportError:
    from django.utils import importlib


def handler404(request):
    response = render(request, '404.html')
    response.status_code = 404
    return response


def handler500(request):
    response = render(request, '500.html')
    response.status_code = 500
    return response


class LoginView(generic.TemplateView):
    template_name = 'dissemin/login.html'


class SandboxLoginView(allauth.account.views.LoginView):
    template_name = 'dissemin/sandbox.html'


def logoutView(request):
    logout(request)
    if 'HTTP_REFERER' in request.META:
        return redirect(request.META['HTTP_REFERER'])
    else:
        return redirect('/')


def temp(name):
    def handler(request, *args, **kwargs):
        return render(request, name, UNIVERSITY_BRANDING)
    return handler

js_info_dict = {
    'packages': (
        'dissemin'
    )
}

urlpatterns = [
    # Errors
    url(r'^404-error$', temp('404.html')),
    url(r'^500-error$', temp('500.html')),
    # Static views
    url(r'^sources$', temp('dissemin/sources.html'), name='sources'),
    url(r'^faq$', temp('dissemin/faq.html'), name='faq'),
    url(r'^tos$', temp('dissemin/tos.html'), name='tos'),
    url(r'^feedback$', temp('dissemin/feedback.html'), name='feedback'),
    url(r'^partners$', temp('dissemin/partners.html'), name='partners'),
    # Authentication
    #url(r'^admin/logout/$','django_cas_ng.views.logout', name='logout'),
    url(r'^admin/', include(admin.site.urls)),
    #url(r'^accounts/login/$', 'django_cas_ng.views.login', name='login'),
    #url(r'^accounts/logout/$','django_cas_ng.views.logout', name='logout'),
    #url(r'^logout/$', 'django_cas_ng.views.logout'),
    # Apps
    url(r'^ajax-upload/', include('upload.urls')),
    url(r'^', include('papers.urls')),
    url(r'^', include('publishers.urls')),
    url(r'^', include('deposit.urls')),
    url(r'^', include('notification.urls')),
<<<<<<< HEAD
    url(r'^', include('autocomplete.urls')),
    url(r'^jsreverse/$', 'django_js_reverse.views.urls_js', name='js_reverse'),
=======
    url(r'^jsreverse/$', django_js_reverse.views.urls_js, name='js_reverse'),
>>>>>>> c2764c02
    # Social auth
    url(r'^accounts/login/$', LoginView.as_view(), name='account_login'),
    url(r'^accounts/sandbox_login/$',
        SandboxLoginView.as_view(), name='sandbox-login'),
    url(r'^accounts/logout/$', logoutView, name='account_logout'),
    url(r'^accounts/social/', include('allauth.socialaccount.urls')),
    # JavaScript i18n
    url(r'^jsi18n/$', javascript_catalog, js_info_dict, name='javascript-catalog'),
    url(r'^lang/', include('django.conf.urls.i18n'), name='set_language'),
    # Remove this in production
] + static(settings.STATIC_URL, document_root=settings.STATIC_ROOT
           ) + static(settings.MEDIA_URL, document_root=settings.MEDIA_ROOT)

# Allauth social providers (normally included directly in the standard installation
# of django-allauth, but as we disabled normal auth, we have to do it here).
for provider in providers.registry.get_list():
    try:
        prov_mod = importlib.import_module(provider.get_package() + '.urls')
    except ImportError:
        continue
    prov_urlpatterns = getattr(prov_mod, 'urlpatterns', None)
    if prov_urlpatterns:
        urlpatterns += prov_urlpatterns<|MERGE_RESOLUTION|>--- conflicted
+++ resolved
@@ -103,12 +103,8 @@
     url(r'^', include('publishers.urls')),
     url(r'^', include('deposit.urls')),
     url(r'^', include('notification.urls')),
-<<<<<<< HEAD
     url(r'^', include('autocomplete.urls')),
-    url(r'^jsreverse/$', 'django_js_reverse.views.urls_js', name='js_reverse'),
-=======
     url(r'^jsreverse/$', django_js_reverse.views.urls_js, name='js_reverse'),
->>>>>>> c2764c02
     # Social auth
     url(r'^accounts/login/$', LoginView.as_view(), name='account_login'),
     url(r'^accounts/sandbox_login/$',
