--- conflicted
+++ resolved
@@ -21,12 +21,8 @@
 from django.conf.urls import patterns, include, url
 from django.conf import settings
 from django.conf.urls.static import static
-<<<<<<< HEAD
-from django.shortcuts import render
-=======
 from django.shortcuts import render, redirect
 import allauth.account.views
->>>>>>> c3a3126b
 from os.path import join
 
 from django.contrib import admin
