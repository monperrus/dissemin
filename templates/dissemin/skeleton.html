--- conflicted
+++ resolved
@@ -1,106 +1,102 @@
-{% load staticfiles %}
-{% load i18n %}
-{% load socialaccount %}
-{% load users %}
-
-<!DOCTYPE html>
-<html lang="en">
-<head>
-    <meta charset="utf-8" />
-    <meta http-equiv="X-UA-Compatible" content="IE=edge" />
-    <meta name="viewport" content="width=device-width, initial-scale=1" />
-    {% block metaTags %}
-    {% endblock metaTags %}
-    <link rel="stylesheet" href="{% static "libs/bootstrap/css/bootstrap.min.css" %}" />
-    <link rel="stylesheet" href="{% static "libs/editable/css/bootstrap-editable.css" %}" />
-    <link rel="stylesheet" href="{% static "style/style.css" %}" />
-<<<<<<< HEAD
-    <link rel="stylesheet" media="(max-width: 650px)" href="{% static "style/mobile.css" %}" />
-=======
->>>>>>> c3a3126b
-    <link rel="apple-touch-icon" sizes="57x57" href="favicon/apple-icon-57x57.png" />
-    <link rel="apple-touch-icon" sizes="60x60" href="favicon/apple-icon-60x60.png" />
-    <link rel="apple-touch-icon" sizes="72x72" href="favicon/apple-icon-72x72.png" />
-    <link rel="apple-touch-icon" sizes="76x76" href="favicon/apple-icon-76x76.png" />
-    <link rel="apple-touch-icon" sizes="114x114" href="favicon/apple-icon-114x114.png"/>
-    <link rel="apple-touch-icon" sizes="120x120" href="favicon/apple-icon-120x120.png"/>
-    <link rel="apple-touch-icon" sizes="144x144" href="favicon/apple-icon-144x144.png"/>
-    <link rel="apple-touch-icon" sizes="152x152" href="favicon/apple-icon-152x152.png"/>
-    <link rel="apple-touch-icon" sizes="180x180" href="favicon/apple-icon-180x180.png"/>
-    <link rel="icon" type="image/png" sizes="192x192"  href="favicon/android-icon-192x192.png" />
-    <link rel="icon" type="image/png" sizes="32x32" href="favicon/favicon-32x32.png" />
-    <link rel="icon" type="image/png" sizes="96x96" href="favicon/favicon-96x96.png" />
-    <link rel="icon" type="image/png" sizes="16x16" href="favicon/favicon-16x16.png" />
-    <link rel="manifest" href="favicon/manifest.json" />
-    <meta name="msapplication-TileColor" content="#ffffff" />
-    <meta name="msapplication-TileImage" content="favicon/ms-icon-144x144.png" />
-    <script src="{% static "libs/jquery.min.js" %}"></script>
-    <script src="{% static "libs/bootstrap/js/bootstrap.min.js" %}"></script>
-    <script src="{% static "libs/editable/js/bootstrap-editable.min.js" %}"></script>
-    <script type="text/x-mathjax-config">
-    MathJax.Hub.Config({
-      tex2jax: {inlineMath: [['$','$'], ['\\(','\\)']]}
-    });
-    </script>
-    <script type="text/javascript" src="https://cdn.mathjax.org/mathjax/latest/MathJax.js?config=TeX-AMS-MML_HTMLorMML" async>
-    </script>
-    <script type="text/javascript" src="{% static "editing.js" %}"></script>
-    <script type="text/javascript" src="{% static "name.js" %}"></script>
-    <script type="text/javascript">
-        {% block jsScript %}{% endblock %}
-    </script>
-    {% block extra_head %}{% endblock %}
-    <title>{% block headTitle %}{% endblock %} - dissemin</title>
-</head>
-<body>
-    <div id="wrapper">
-        <div id="header">
-            <nav class="navbar navbar-default">
-                <div class="container-fluid">
-                    <div class="navbar-header">
-                        <button type="button" class="navbar-toggle collapsed" data-toggle="collapse" data-target="#navbar-collapse" aria-expanded="false">
-                            <span class="sr-only">Toggle navigation</span>
-                            <span class="icon-bar"></span>
-                            <span class="icon-bar"></span>
-                            <span class="icon-bar"></span>
-                        </button>
-                        <a class="navbar-brand" href="/">dissemin</a>
-                    </div>
-                    <div class="collapse navbar-collapse" id="navbar-collapse">
-                        <ul class="nav navbar-nav navbar-right">
-                            <li><a href="/">Home</a></li>
-                        {% if request.user.is_authenticated %}
-                            <li><a href="{% url 'my-profile' %}">My profile</a></li>
-                        {% endif %}
-                            <li><a href="{% url 'faq' %}">FAQ</a></li>
-                        {% if request.user.is_authenticated %}
-                            <li class="dropdown">
-                                <a href="#" class="dropdown-toggle" data-toggle="dropdown" role="button" aria-haspopup="true" aria-expanded="false"
-                                                                                                                              ><span class="glyphicon glyphicon-user"></span>&nbsp; {{ request.user|fullname }} <span class="caret"></span></a>
-                                <ul class="dropdown-menu">
-                                    <li><a href="{% url "my-profile" %}">{% trans "My profile" %}</a></li>
-                                    <li><a href="{% url "account_logout" %}">{% trans "Logout" %}</a></li>
-                                </ul>
-                            </li>
-                        {% else %}
-                        <li><a href="{% url "account_login" %}?next={{ request.get_full_path |urlencode}}">{% trans "Login" %}</a></li>
-                        {% endif %}
-                        </ul>
-                    </div>
-                </div>
-            </nav>
-        </div>
-        <div id="content">
-            {% block content %}
-            {% endblock %}
-        <div class="push"></div>
-        </div>
-    </div>
-    <div id="footer">
-      <div id="subfooter">
-          <p>{% trans "The information provided on this website should not be relied upon for legal advice." %} <a href="{% url 'tos' %}">{% trans "Terms of Service" %}</a>.</p>
-        <p><strong>{% trans "Contact:" %}</strong> support@dissem.in</p>
-      </div>
-    </div>
-</body>
-</html>
+{% load staticfiles %}
+{% load i18n %}
+{% load socialaccount %}
+{% load users %}
+
+<!DOCTYPE html>
+<html lang="en">
+<head>
+    <meta charset="utf-8" />
+    <meta http-equiv="X-UA-Compatible" content="IE=edge" />
+    <meta name="viewport" content="width=device-width, initial-scale=1" />
+    {% block metaTags %}
+    {% endblock metaTags %}
+    <link rel="stylesheet" href="{% static "libs/bootstrap/css/bootstrap.min.css" %}" />
+    <link rel="stylesheet" href="{% static "libs/editable/css/bootstrap-editable.css" %}" />
+    <link rel="stylesheet" href="{% static "style/style.css" %}" />
+    <link rel="apple-touch-icon" sizes="57x57" href="favicon/apple-icon-57x57.png" />
+    <link rel="apple-touch-icon" sizes="60x60" href="favicon/apple-icon-60x60.png" />
+    <link rel="apple-touch-icon" sizes="72x72" href="favicon/apple-icon-72x72.png" />
+    <link rel="apple-touch-icon" sizes="76x76" href="favicon/apple-icon-76x76.png" />
+    <link rel="apple-touch-icon" sizes="114x114" href="favicon/apple-icon-114x114.png"/>
+    <link rel="apple-touch-icon" sizes="120x120" href="favicon/apple-icon-120x120.png"/>
+    <link rel="apple-touch-icon" sizes="144x144" href="favicon/apple-icon-144x144.png"/>
+    <link rel="apple-touch-icon" sizes="152x152" href="favicon/apple-icon-152x152.png"/>
+    <link rel="apple-touch-icon" sizes="180x180" href="favicon/apple-icon-180x180.png"/>
+    <link rel="icon" type="image/png" sizes="192x192"  href="favicon/android-icon-192x192.png" />
+    <link rel="icon" type="image/png" sizes="32x32" href="favicon/favicon-32x32.png" />
+    <link rel="icon" type="image/png" sizes="96x96" href="favicon/favicon-96x96.png" />
+    <link rel="icon" type="image/png" sizes="16x16" href="favicon/favicon-16x16.png" />
+    <link rel="manifest" href="favicon/manifest.json" />
+    <meta name="msapplication-TileColor" content="#ffffff" />
+    <meta name="msapplication-TileImage" content="favicon/ms-icon-144x144.png" />
+    <script src="{% static "libs/jquery.min.js" %}"></script>
+    <script src="{% static "libs/bootstrap/js/bootstrap.min.js" %}"></script>
+    <script src="{% static "libs/editable/js/bootstrap-editable.min.js" %}"></script>
+    <script type="text/x-mathjax-config">
+    MathJax.Hub.Config({
+      tex2jax: {inlineMath: [['$','$'], ['\\(','\\)']]}
+    });
+    </script>
+    <script type="text/javascript" src="https://cdn.mathjax.org/mathjax/latest/MathJax.js?config=TeX-AMS-MML_HTMLorMML" async>
+    </script>
+    <script type="text/javascript" src="{% static "editing.js" %}"></script>
+    <script type="text/javascript" src="{% static "name.js" %}"></script>
+    <script type="text/javascript">
+        {% block jsScript %}{% endblock %}
+    </script>
+    {% block extra_head %}{% endblock %}
+    <title>{% block headTitle %}{% endblock %} - dissemin</title>
+</head>
+<body>
+    <div id="wrapper">
+        <div id="header">
+            <nav class="navbar navbar-default">
+                <div class="container-fluid">
+                    <div class="navbar-header">
+                        <button type="button" class="navbar-toggle collapsed" data-toggle="collapse" data-target="#navbar-collapse" aria-expanded="false">
+                            <span class="sr-only">Toggle navigation</span>
+                            <span class="icon-bar"></span>
+                            <span class="icon-bar"></span>
+                            <span class="icon-bar"></span>
+                        </button>
+                        <a class="navbar-brand" href="/">dissemin</a>
+                    </div>
+                    <div class="collapse navbar-collapse" id="navbar-collapse">
+                        <ul class="nav navbar-nav navbar-right">
+                            <li><a href="/">Home</a></li>
+                        {% if request.user.is_authenticated %}
+                            <li><a href="{% url 'my-profile' %}">My profile</a></li>
+                        {% endif %}
+                            <li><a href="{% url 'faq' %}">FAQ</a></li>
+                        {% if request.user.is_authenticated %}
+                            <li class="dropdown">
+                                <a href="#" class="dropdown-toggle" data-toggle="dropdown" role="button" aria-haspopup="true" aria-expanded="false"
+                                                                                                                              ><span class="glyphicon glyphicon-user"></span>&nbsp; {{ request.user|fullname }} <span class="caret"></span></a>
+                                <ul class="dropdown-menu">
+                                    <li><a href="{% url "my-profile" %}">{% trans "My profile" %}</a></li>
+                                    <li><a href="{% url "account_logout" %}">{% trans "Logout" %}</a></li>
+                                </ul>
+                            </li>
+                        {% else %}
+                        <li><a href="{% url "account_login" %}?next={{ request.get_full_path |urlencode}}">{% trans "Login" %}</a></li>
+                        {% endif %}
+                        </ul>
+                    </div>
+                </div>
+            </nav>
+        </div>
+        <div id="content">
+            {% block content %}
+            {% endblock %}
+        <div class="push"></div>
+        </div>
+    </div>
+    <div id="footer">
+      <div id="subfooter">
+          <p>{% trans "The information provided on this website should not be relied upon for legal advice." %} <a href="{% url 'tos' %}">{% trans "Terms of Service" %}</a>.</p>
+        <p><strong>{% trans "Contact:" %}</strong> support@dissem.in</p>
+      </div>
+    </div>
+</body>
+</html>