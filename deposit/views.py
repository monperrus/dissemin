--- conflicted
+++ resolved
@@ -45,9 +45,6 @@
 @user_passes_test(is_authenticated)
 def start_view(request, pk):
     paper = get_object_or_404(Paper, pk=pk)
-<<<<<<< HEAD
-    context = {'paper':paper, 'max_file_size':DEPOSIT_MAX_FILE_SIZE, 'zenodo_form':createZenodoForm(paper)}
-=======
     forms = map(lambda i: i.get_form(), get_all_protocols(paper, request.user))
     context = {
             'paper':paper,
@@ -55,7 +52,6 @@
             'forms': forms,
             'is_owner':paper.is_owned_by(request.user),
             }
->>>>>>> c3a3126b
     if request.GET.get('type') not in [None,'preprint','postprint','pdfversion']:
         return HttpResponseForbidden()
     return render(request, 'deposit/start.html', context)
@@ -63,12 +59,6 @@
 @user_passes_test(is_authenticated)
 def submitDeposit(request, pk):
     paper = get_object_or_404(Paper, pk=pk)
-<<<<<<< HEAD
-    if request.method == 'POST':
-        context = {'status':'error'}
-        form = PaperDepositForm(request.POST)
-        zenodoForm = ZenodoForm(request.POST)
-=======
     if request.method != 'POST':
         return HttpResponseForbidden()
     context = {'status':'error'}
@@ -78,7 +68,6 @@
         return HttpResponseForbidden(json.dumps(context), content_type='text/json')
 
     protocols = get_all_protocols(paper, request.user)
->>>>>>> c3a3126b
 
     repositoryForms = map(lambda i: i.get_bound_form(request.POST), protocols)
     for idx, f in enumerate(repositoryForms):
@@ -114,19 +103,11 @@
 
         submitResult = p.submit_deposit_wrapper(path, repositoryForms[idx])
         
-<<<<<<< HEAD
-        zenodo = {}
-        try:
-            zenodo = submitPubli(paper, path, zenodoForm)
-        except DepositError as e:
-            d.request = e.logs+'\nMessage: '+str(e)
-=======
         d.request = submitResult.logs
         if not submitResult.success():
             # TODO error handling when some deposits were successful and
             # some others were not.
             context['message'] = submitResult.message
->>>>>>> c3a3126b
             d.save()
             return HttpResponseForbidden(json.dumps(context), content_type='text/json')
         print "Deposit succeeded."
