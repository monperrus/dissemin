--- conflicted
+++ resolved
@@ -200,17 +200,11 @@
         </div>
         <div id="optionMetadata" class="panel-collapse collapse" role="tabpanel" aria-labelledby="headingMetadata">
             <div class="panel-body">
-<<<<<<< HEAD
-                <table>
-                    {{ zenodo_form }}
-                </table>
-=======
                 {% for form in forms %}
                     <div class="form-group">
                         {{ form|crispy }}
                     </div>
                 {% endfor %}
->>>>>>> c3a3126b
             </div>
         </div>
     </div>
