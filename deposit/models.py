# -*- encoding: utf-8 -*-

# Dissemin: open access policy enforcement tool
# Copyright (C) 2014 Antonin Delpeuch
#
# This program is free software; you can redistribute it and/or
# modify it under the terms of the GNU Affero General Public License
# as published by the Free Software Foundation; either version 2
# of the License, or (at your option) any later version.
# 
# This program is distributed in the hope that it will be useful,
# but WITHOUT ANY WARRANTY; without even the implied warranty of
# MERCHANTABILITY or FITNESS FOR A PARTICULAR PURPOSE.  See the
# GNU Affero General Public License for more details.
# 
# You should have received a copy of the GNU Affero General Public License
# along with this program; if not, write to the Free Software
# Foundation, Inc., 51 Franklin Street, Fifth Floor, Boston, MA  02110-1301, USA.
#


from __future__ import unicode_literals
from django.db import models
from django.utils.translation import ugettext_lazy as _

from django.db import models
from papers.models import Paper, OaiSource
from django.contrib.auth.models import User
from upload.models import UploadedPDF
from deposit.protocol import *
from deposit.registry import *

DEPOSIT_STATUS_CHOICES = [
   ('created', _('Created')),
   ('metadata_defective', _('Metadata defective')),
   ('document_defective', _('Document defective')),
   ('deposited', _('Deposited')),
   ]

<<<<<<< HEAD
ZENODO_LICENSES_CHOICES = [
   ('cc-zero', _('CC 0')),
   ('cc-by', _('CC BY')),
   ('cc-by-sa', _('CC BY SA')),
 ]
=======
class Repository(models.Model):
    """
    This stores the parameters for a particular repository.
    """
    # Name
    name = models.CharField(max_length=64)
    # Description
    description = models.TextField()
    # Logo
    logo = models.ImageField(upload_to='repository_logos/')

    # The identifier of the interface (protocol) used for that repository
    protocol = models.CharField(max_length=32)
    # The source with which the OaiRecords associated with the deposits are created
    oaisource = models.ForeignKey(OaiSource)
    
    # The identifier of the account under which papers should be deposited
    username = models.CharField(max_length=64, null=True, blank=True)
    # The password for that account
    password = models.CharField(max_length=128, null=True, blank=True)
    # An API key required by the protocol
    api_key = models.CharField(max_length=256, null=True, blank=True)
    # The API's endpoint
    endpoint = models.CharField(max_length=256, null=True, blank=True)

    def get_implementation(self):
        """
        Returns an instance of the class corresponding to the protocol identifier,
        bound with this repository.
        """
        cls = protocol_registry.get(self.protocol)
        if cls is None:
            return
        return cls(self)

    def protocol_for_deposit(self, paper, user):
        """
        Returns an instance of the protocol initialized for the given
        paper and user, if initialization succeeded.
        """
        instance = self.get_implementation()
        if instance is None:
            return
        if instance.init_deposit(paper, user):
            return instance

    def __unicode__(self):
        return self.name

    class Meta:
        verbose_name_plural = 'Repositories'
>>>>>>> c3a3126b

class DepositRecord(models.Model):
    paper = models.ForeignKey(Paper)
    user = models.ForeignKey(User)

    repository = models.ForeignKey(Repository)

    request = models.TextField(null=True, blank=True)
    identifier = models.CharField(max_length=512, null=True, blank=True)
    #deposition id on zenodo/hal/whatever
    pdf_url = models.URLField(max_length=1024, null=True, blank=True)
    date = models.DateTimeField(auto_now=True) # deposit date
    upload_type = models.CharFile = models.FileField(upload_to='deposits')

    file = models.ForeignKey(UploadedPDF)

    class Meta:
        db_table = 'papers_depositrecord'

    def __unicode__(self):
        if self.identifier:
            return self.identifier
        else:
            return unicode(_('Deposit'))

<|MERGE_RESOLUTION|>--- conflicted
+++ resolved
@@ -37,13 +37,6 @@
    ('deposited', _('Deposited')),
    ]
 
-<<<<<<< HEAD
-ZENODO_LICENSES_CHOICES = [
-   ('cc-zero', _('CC 0')),
-   ('cc-by', _('CC BY')),
-   ('cc-by-sa', _('CC BY SA')),
- ]
-=======
 class Repository(models.Model):
     """
     This stores the parameters for a particular repository.
@@ -95,7 +88,6 @@
 
     class Meta:
         verbose_name_plural = 'Repositories'
->>>>>>> c3a3126b
 
 class DepositRecord(models.Model):
     paper = models.ForeignKey(Paper)
